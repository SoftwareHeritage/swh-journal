<<<<<<< HEAD
swh-journal (0.5.1-1~swh1~bpo10+1) buster-swh; urgency=medium

  * Rebuild for buster-swh

 -- Software Heritage autobuilder (on jenkins-debian1) <jenkins@jenkins-debian1.internal.softwareheritage.org>  Thu, 05 Nov 2020 14:21:23 +0000
=======
swh-journal (0.6.0-1~swh1) unstable-swh; urgency=medium

  * New upstream release 0.6.0     - (tagged by David Douard
    <david.douard@sdfa3.org> on 2020-12-08 15:27:18 +0100)
  * Upstream changes:     - v0.6.0

 -- Software Heritage autobuilder (on jenkins-debian1) <jenkins@jenkins-debian1.internal.softwareheritage.org>  Tue, 08 Dec 2020 14:31:08 +0000
>>>>>>> 161b8769

swh-journal (0.5.1-1~swh1) unstable-swh; urgency=medium

  * New upstream release 0.5.1     - (tagged by Valentin Lorentz
    <vlorentz@softwareheritage.org> on 2020-11-05 15:17:23 +0100)
  * Upstream changes:     - v0.5.1     - This release makes the
    JournalWriter usable by swh-indexer-storage:     - * Make
    value_sanitizer an argument of JournalWriter.     - * Make the type
    of values of JournalWriter generic, so it works with types not from
    swh-model.

 -- Software Heritage autobuilder (on jenkins-debian1) <jenkins@jenkins-debian1.internal.softwareheritage.org>  Thu, 05 Nov 2020 14:20:17 +0000

swh-journal (0.5.0-1~swh1) unstable-swh; urgency=medium

  * New upstream release 0.5.0     - (tagged by Nicolas Dandrimont
    <nicolas@dandrimont.eu> on 2020-10-27 16:01:22 +0100)
  * Upstream changes:     - Release swh.journal v0.5.0     - Use the
    model-provided unique_key as deduplication key     - Drop long-
    deprecated swh.journal.cli module     - Use
    RawExtrinsicMetadata.target attribute instead of .id     - CI
    changes: pin black version, use upstream flake8 hook

 -- Software Heritage autobuilder (on jenkins-debian1) <jenkins@jenkins-debian1.internal.softwareheritage.org>  Tue, 27 Oct 2020 15:05:44 +0000

swh-journal (0.4.3-1~swh1) unstable-swh; urgency=medium

  * New upstream release 0.4.3     - (tagged by David Douard
    <david.douard@sdfa3.org> on 2020-09-25 11:51:00 +0200)
  * Upstream changes:     - v0.4.3

 -- Software Heritage autobuilder (on jenkins-debian1) <jenkins@jenkins-debian1.internal.softwareheritage.org>  Fri, 25 Sep 2020 09:53:37 +0000

swh-journal (0.4.2-1~swh2) unstable-swh; urgency=medium

  * Fix debian dependencies

 -- Antoine R. Dumont (@ardumont)) <ardumont@softwareheritage.org>  Fri, 07 Aug 2020 09:38:25 +0000

swh-journal (0.4.2-1~swh1) unstable-swh; urgency=medium

  * New upstream release 0.4.2     - (tagged by Antoine R. Dumont
    (@ardumont) <ardumont@softwareheritage.org> on 2020-08-07 10:58:45
    +0200)
  * Upstream changes:     - v0.4.2     - pytest_plugin: Deal with the
    case when ctime is dropped     - setup.py: Migrate from vcversioner
    to setuptools-scm

 -- Software Heritage autobuilder (on jenkins-debian1) <jenkins@jenkins-debian1.internal.softwareheritage.org>  Fri, 07 Aug 2020 09:01:25 +0000

swh-journal (0.4.1-1~swh1) unstable-swh; urgency=medium

  * New upstream release 0.4.1     - (tagged by Valentin Lorentz
    <vlorentz@softwareheritage.org> on 2020-07-31 11:25:19 +0200)
  * Upstream changes:     - v0.4.1     - * Remove TEST_OBJECT_DICTS, use
    only TEST_OBJECTS.     - * Add support for MetadataAuthority,
    MetadataFetcher, and RawExtrinsicMetadata.

 -- Software Heritage autobuilder (on jenkins-debian1) <jenkins@jenkins-debian1.internal.softwareheritage.org>  Fri, 31 Jul 2020 09:31:32 +0000

swh-journal (0.4.0-1~swh1) unstable-swh; urgency=medium

  * New upstream release 0.4.0     - (tagged by David Douard
    <david.douard@sdfa3.org> on 2020-07-06 13:49:40 +0200)
  * Upstream changes:     - v0.4.0

 -- Software Heritage autobuilder (on jenkins-debian1) <jenkins@jenkins-debian1.internal.softwareheritage.org>  Mon, 06 Jul 2020 11:58:06 +0000

swh-journal (0.3.5-1~swh1) unstable-swh; urgency=medium

  * New upstream release 0.3.5     - (tagged by Antoine R. Dumont
    (@ardumont) <ardumont@softwareheritage.org> on 2020-07-01 15:55:31
    +0200)
  * Upstream changes:     - v0.3.5     - journal_data: Drop obsolete
    origin_visit fields     - Use proper hash ids in tests' journal_data

 -- Software Heritage autobuilder (on jenkins-debian1) <jenkins@jenkins-debian1.internal.softwareheritage.org>  Wed, 01 Jul 2020 14:00:27 +0000

swh-journal (0.3.4-1~swh1) unstable-swh; urgency=medium

  * New upstream release 0.3.4     - (tagged by Antoine R. Dumont
    (@ardumont) <ardumont@softwareheritage.org> on 2020-06-25 10:10:16
    +0200)
  * Upstream changes:     - v0.3.4     - Drop datetime conversion
    indirection

 -- Software Heritage autobuilder (on jenkins-debian1) <jenkins@jenkins-debian1.internal.softwareheritage.org>  Thu, 25 Jun 2020 08:13:02 +0000

swh-journal (0.3.3-1~swh1) unstable-swh; urgency=medium

  * New upstream release 0.3.3     - (tagged by Antoine R. Dumont
    (@ardumont) <ardumont@softwareheritage.org> on 2020-06-25 09:34:32
    +0200)
  * Upstream changes:     - v0.3.3     - journal_data: Make origin-visit
    optional fields to None

 -- Software Heritage autobuilder (on jenkins-debian1) <jenkins@jenkins-debian1.internal.softwareheritage.org>  Thu, 25 Jun 2020 07:36:28 +0000

swh-journal (0.3.2-1~swh1) unstable-swh; urgency=medium

  * New upstream release 0.3.2     - (tagged by David Douard
    <david.douard@sdfa3.org> on 2020-06-17 09:29:44 +0200)
  * Upstream changes:     - v0.3.2

 -- Software Heritage autobuilder (on jenkins-debian1) <jenkins@jenkins-debian1.internal.softwareheritage.org>  Wed, 17 Jun 2020 07:37:10 +0000

swh-journal (0.3.1-1~swh1) unstable-swh; urgency=medium

  * New upstream release 0.3.1     - (tagged by Antoine R. Dumont
    (@ardumont) <ardumont@softwareheritage.org> on 2020-06-10 10:54:44
    +0200)
  * Upstream changes:     - v0.3.1     - pytest_plugin: pprint key when
    assertion is not respected

 -- Software Heritage autobuilder (on jenkins-debian1) <jenkins@jenkins-debian1.internal.softwareheritage.org>  Wed, 10 Jun 2020 08:56:57 +0000

swh-journal (0.3.0-1~swh1) unstable-swh; urgency=medium

  * New upstream release 0.3.0     - (tagged by Antoine R. Dumont
    (@ardumont) <ardumont@softwareheritage.org> on 2020-06-09 10:42:30
    +0200)
  * Upstream changes:     - v0.3.0     - Allow journal to deal with
    origin_visit_status     - test: Use origin-visit date field as
    datetime to phase out iso8601 str

 -- Software Heritage autobuilder (on jenkins-debian1) <jenkins@jenkins-debian1.internal.softwareheritage.org>  Tue, 09 Jun 2020 08:44:44 +0000

swh-journal (0.2.0-1~swh1) unstable-swh; urgency=medium

  * New upstream release 0.2.0     - (tagged by David Douard
    <david.douard@sdfa3.org> on 2020-06-03 13:50:54 +0200)
  * Upstream changes:     - v0.2.0

 -- Software Heritage autobuilder (on jenkins-debian1) <jenkins@jenkins-debian1.internal.softwareheritage.org>  Wed, 03 Jun 2020 12:00:31 +0000

swh-journal (0.1.0-1~swh1) unstable-swh; urgency=medium

  * New upstream release 0.1.0     - (tagged by David Douard
    <david.douard@sdfa3.org> on 2020-05-07 10:33:18 +0200)
  * Upstream changes:     - v0.1.0

 -- Software Heritage autobuilder (on jenkins-debian1) <jenkins@jenkins-debian1.internal.softwareheritage.org>  Thu, 07 May 2020 08:35:49 +0000

swh-journal (0.0.32-1~swh1) unstable-swh; urgency=medium

  * New upstream release 0.0.32     - (tagged by Antoine R. Dumont
    (@ardumont) <ardumont@softwareheritage.org> on 2020-05-04 18:02:45
    +0200)
  * Upstream changes:     - v0.0.32     - serializers: Make kafka_to_key
    implem compatible with stable version     - setup.py: add
    documentation link     - Remove the content replayer code     -
    Remove the backfiller and the (storage) replayer

 -- Software Heritage autobuilder (on jenkins-debian1) <jenkins@jenkins-debian1.internal.softwareheritage.org>  Mon, 04 May 2020 16:04:38 +0000

swh-journal (0.0.31-1~swh1) unstable-swh; urgency=medium

  * New upstream release 0.0.31     - (tagged by David Douard
    <david.douard@sdfa3.org> on 2020-04-23 12:27:47 +0200)
  * Upstream changes:     - v0.0.31

 -- Software Heritage autobuilder (on jenkins-debian1) <jenkins@jenkins-debian1.internal.softwareheritage.org>  Thu, 23 Apr 2020 10:37:28 +0000

swh-journal (0.0.30-1~swh1) unstable-swh; urgency=medium

  * New upstream release 0.0.30     - (tagged by Nicolas Dandrimont
    <nicolas@dandrimont.eu> on 2020-04-14 15:57:34 +0200)
  * Upstream changes:     - Release swh.journal v0.0.30     - various
    test refactorings     - enable black on the source code     - accept
    swh.model objects in the journal writers     - listen to delivery
    notifications after writing messages     - default to
    message.max.bytes = 100 MB in the kafka writer

 -- Software Heritage autobuilder (on jenkins-debian1) <jenkins@jenkins-debian1.internal.softwareheritage.org>  Tue, 14 Apr 2020 14:10:54 +0000

swh-journal (0.0.29-1~swh1) unstable-swh; urgency=medium

  * New upstream release 0.0.29     - (tagged by Antoine R. Dumont
    (@ardumont) <antoine.romain.dumont@gmail.com> on 2020-03-27 10:40:46
    +0100)
  * Upstream changes:     - v0.0.29     - replayer: Allow legacy origin
    to be replayed     - tests.utils: Test from modules using this need
    to call close method     - tests: Adapt model according to latest
    change

 -- Software Heritage autobuilder (on jenkins-debian1) <jenkins@jenkins-debian1.internal.softwareheritage.org>  Fri, 27 Mar 2020 09:51:08 +0000

swh-journal (0.0.28-1~swh1) unstable-swh; urgency=medium

  * New upstream release 0.0.28     - (tagged by Antoine R. Dumont
    (@ardumont) <antoine.romain.dumont@gmail.com> on 2020-03-25 10:14:47
    +0100)
  * Upstream changes:     - v0.0.28     - journal.replay: Migrate to
    latest HashCollision change     - replayer: factor out legacy
    objects fixers     - journal.replay: Inline `_fix_origin_visit` for
    loop in insert_object     - journal.replay: Align _fix_content with
    other fix methods     - journal.replay: Align fix revision behavior
    to other fix methods     - Remove extra 'perms' key of contents when
    replaying.

 -- Software Heritage autobuilder (on jenkins-debian1) <jenkins@jenkins-debian1.internal.softwareheritage.org>  Wed, 25 Mar 2020 09:23:55 +0000

swh-journal (0.0.27-1~swh1) unstable-swh; urgency=medium

  * New upstream release 0.0.27     - (tagged by Antoine R. Dumont
    (@ardumont) <antoine.romain.dumont@gmail.com> on 2020-03-16 16:09:33
    +0100)
  * Upstream changes:     - v0.0.27     - Migrate to latest
    origin_visit_upsert/add api changes     - journal: Use swh-model
    objects instead of dicts in replay and writer     - replay: Filter
    out colliding contents when replaying     - Use better kafka
    producer semantics in the journal writers     - Make the number of
    messages processed at a time by journal clients     - configurable
    - Drop deprecated cli options     - Replace deprecated options with
    a config file override in cli tests     - Clean up the signature of
    test_cli's invoke method     - Migrate test cli config to a dict
    instead of raw yaml     - kafka: normalize
    KafkaJournalWriter.write_addition[s] API     - Rename
    JournalClient.max_messages to JournalClient.stop_after_objects     -
    Be more careful with content generation in test_write_replay     -
    Add type annotations to swh.journal.client arguments     - Unify
    tense for content replay statistics log entry     - Add missing
    log4j.properties file from MANIFEST.in     - Unify retry/error
    handling for content replay

 -- Software Heritage autobuilder (on jenkins-debian1) <jenkins@jenkins-debian1.internal.softwareheritage.org>  Mon, 16 Mar 2020 15:17:43 +0000

swh-journal (0.0.26-1~swh1) unstable-swh; urgency=medium

  * New upstream release 0.0.26     - (tagged by David Douard
    <david.douard@sdfa3.org> on 2020-03-06 15:36:23 +0100)
  * Upstream changes:     - v0.0.26

 -- Software Heritage autobuilder (on jenkins-debian1) <jenkins@jenkins-debian1.internal.softwareheritage.org>  Fri, 06 Mar 2020 14:47:18 +0000

swh-journal (0.0.25-1~swh1) unstable-swh; urgency=medium

  * New upstream release 0.0.25     - (tagged by Valentin Lorentz
    <vlorentz@softwareheritage.org> on 2020-01-30 15:35:41 +0100)
  * Upstream changes:     - v0.0.25     - * Add support for swh-storage
    v0.0.168.     - * Accept None dates when validating revisions.

 -- Software Heritage autobuilder (on jenkins-debian1) <jenkins@jenkins-debian1.internal.softwareheritage.org>  Thu, 30 Jan 2020 14:43:25 +0000

swh-journal (0.0.24-1~swh1) unstable-swh; urgency=medium

  * New upstream release 0.0.24     - (tagged by Antoine Lambert
    <antoine.lambert@inria.fr> on 2020-01-06 16:14:32 +0100)
  * Upstream changes:     - version 0.0.24

 -- Software Heritage autobuilder (on jenkins-debian1) <jenkins@jenkins-debian1.internal.softwareheritage.org>  Mon, 06 Jan 2020 15:20:54 +0000

swh-journal (0.0.23-1~swh1) unstable-swh; urgency=medium

  * New upstream release 0.0.23     - (tagged by Nicolas Dandrimont
    <nicolas@dandrimont.eu> on 2020-01-03 20:02:39 +0100)
  * Upstream changes:     - Release swh.journal v0.0.23     - support
    short-hand syntax for initializing the journal direct writer

 -- Software Heritage autobuilder (on jenkins-debian1) <jenkins@jenkins-debian1.internal.softwareheritage.org>  Fri, 03 Jan 2020 19:06:31 +0000

swh-journal (0.0.21-1~swh1) unstable-swh; urgency=medium

  * New upstream release 0.0.21     - (tagged by David Douard
    <david.douard@sdfa3.org> on 2019-11-29 15:37:49 +0100)
  * Upstream changes:     - v0.0.21

 -- Software Heritage autobuilder (on jenkins-debian1) <jenkins@jenkins-debian1.internal.softwareheritage.org>  Mon, 02 Dec 2019 14:12:49 +0000

swh-journal (0.0.20-1~swh1) unstable-swh; urgency=medium

  * New upstream release 0.0.20     - (tagged by David Douard
    <david.douard@sdfa3.org> on 2019-11-29 12:06:13 +0100)
  * Upstream changes:     - v0.0.20

 -- Software Heritage autobuilder (on jenkins-debian1) <jenkins@jenkins-debian1.internal.softwareheritage.org>  Fri, 29 Nov 2019 11:10:44 +0000

swh-journal (0.0.19-1~swh1) unstable-swh; urgency=medium

  * New upstream release 0.0.19     - (tagged by Nicolas Dandrimont
    <nicolas@dandrimont.eu> on 2019-11-07 14:33:58 +0100)
  * Upstream changes:     - Release swh.journal v0.0.19     - Merge
    several reliability fixes

 -- Software Heritage autobuilder (on jenkins-debian1) <jenkins@jenkins-debian1.internal.softwareheritage.org>  Thu, 07 Nov 2019 13:37:23 +0000

swh-journal (0.0.18-1~swh1) unstable-swh; urgency=medium

  * New upstream release 0.0.18     - (tagged by Stefano Zacchiroli
    <zack@upsilon.cc> on 2019-10-01 10:19:26 +0200)
  * Upstream changes:     - v0.0.18     - * tox: anticipate mypy run to
    just after flake8     - * init.py: switch to documented way of
    extending path     - * typing: minimal changes to make a no-op mypy
    run pass     - * writer: Normalize 'cls' value to 'memory' for in-
    memory instantiation     - * Add a test directly for the journal
    client.

 -- Software Heritage autobuilder (on jenkins-debian1) <jenkins@jenkins-debian1.internal.softwareheritage.org>  Tue, 01 Oct 2019 11:12:03 +0000

swh-journal (0.0.17-1~swh1) unstable-swh; urgency=medium

  * New upstream release 0.0.17     - (tagged by Nicolas Dandrimont
    <nicolas@dandrimont.eu> on 2019-09-18 18:01:50 +0200)
  * Upstream changes:     - Release swh.journal v0.0.17     - Cleanup
    fallout from confluent_kafka migration     - Better error handling
    and logging in direct_writer     - Backfiller fixups     - More
    extensive mock for KafkaConsumer

 -- Software Heritage autobuilder (on jenkins-debian1) <jenkins@jenkins-debian1.internal.softwareheritage.org>  Wed, 18 Sep 2019 16:08:20 +0000

swh-journal (0.0.16-1~swh2) unstable-swh; urgency=medium

  * Migrate to confluent-kafka

 -- Nicolas Dandrimont <olasd@debian.org>  Fri, 13 Sep 2019 20:11:24 +0200

swh-journal (0.0.16-1~swh1) unstable-swh; urgency=medium

  * New upstream release 0.0.16     - (tagged by Nicolas Dandrimont
    <nicolas@dandrimont.eu> on 2019-09-13 14:28:50 +0200)
  * Upstream changes:     - Release swh.journal v0.0.16:     - Migrate
    to confluent-kafka from python-kafka

 -- Software Heritage autobuilder (on jenkins-debian1) <jenkins@jenkins-debian1.internal.softwareheritage.org>  Fri, 13 Sep 2019 12:34:35 +0000

swh-journal (0.0.15-1~swh1) unstable-swh; urgency=medium

  * New upstream release 0.0.15     - (tagged by David Douard
    <david.douard@sdfa3.org> on 2019-09-10 16:50:42 +0200)
  * Upstream changes:     - v0.0.15

 -- Software Heritage autobuilder (on jenkins-debian1) <jenkins@jenkins-debian1.internal.softwareheritage.org>  Tue, 10 Sep 2019 14:53:55 +0000

swh-journal (0.0.14-1~swh1) unstable-swh; urgency=medium

  * New upstream release 0.0.14     - (tagged by David Douard
    <david.douard@sdfa3.org> on 2019-07-18 13:38:39 +0200)
  * Upstream changes:     - 0.0.14     - Code of conduct     - fix the
    backfiller     - fix compatibility with click < 7     - make the
    replayer robust against old formats

 -- Software Heritage autobuilder (on jenkins-debian1) <jenkins@jenkins-debian1.internal.softwareheritage.org>  Thu, 18 Jul 2019 11:44:40 +0000

swh-journal (0.0.13-1~swh1) unstable-swh; urgency=medium

  * New upstream release 0.0.13     - (tagged by Antoine R. Dumont
    (@ardumont) <antoine.romain.dumont@gmail.com> on 2019-07-03 10:26:29
    +0200)
  * Upstream changes:     - v0.0.13     - cli: Document depreated
    options

 -- Software Heritage autobuilder (on jenkins-debian1) <jenkins@jenkins-debian1.internal.softwareheritage.org>  Wed, 03 Jul 2019 08:33:57 +0000

swh-journal (0.0.12-1~swh1) unstable-swh; urgency=medium

  * New upstream release 0.0.12     - (tagged by Valentin Lorentz
    <vlorentz@softwareheritage.org> on 2019-07-02 11:58:00 +0200)
  * Upstream changes:     - v0.0.12     - More CLI option     - Replay
    parallelism     - Fix build on Debian 9

 -- Software Heritage autobuilder (on jenkins-debian1) <jenkins@jenkins-debian1.internal.softwareheritage.org>  Tue, 02 Jul 2019 10:08:07 +0000

swh-journal (0.0.11-1~swh1) unstable-swh; urgency=medium

  * New upstream release 0.0.11     - (tagged by David Douard
    <david.douard@sdfa3.org> on 2019-06-12 13:58:14 +0200)
  * Upstream changes:     - v0.0.11

 -- Software Heritage autobuilder (on jenkins-debian1) <jenkins@jenkins-debian1.internal.softwareheritage.org>  Wed, 12 Jun 2019 12:10:52 +0000

swh-journal (0.0.10-1~swh2) unstable-swh; urgency=medium

  * Disable tests at build-time

 -- Nicolas Dandrimont <olasd@debian.org>  Thu, 09 May 2019 14:42:24 +0200

swh-journal (0.0.10-1~swh1) unstable-swh; urgency=medium

  * New upstream release 0.0.10     - (tagged by Nicolas Dandrimont
    <nicolas@dandrimont.eu> on 2019-05-09 14:29:52 +0200)
  * Upstream changes:     - Release swh.journal v0.0.10     - Remove the
    publisher component, introduce the backfiller component.

 -- Software Heritage autobuilder (on jenkins-debian1) <jenkins@jenkins-debian1.internal.softwareheritage.org>  Thu, 09 May 2019 12:34:36 +0000

swh-journal (0.0.9-1~swh1) unstable-swh; urgency=medium

  * New upstream release 0.0.9     - (tagged by David Douard
    <david.douard@sdfa3.org> on 2019-04-10 13:42:32 +0200)
  * Upstream changes:     - v0.0.9

 -- Software Heritage autobuilder (on jenkins-debian1) <jenkins@jenkins-debian1.internal.softwareheritage.org>  Wed, 10 Apr 2019 11:48:39 +0000

swh-journal (0.0.8-1~swh1) unstable-swh; urgency=medium

  * New upstream release 0.0.8     - (tagged by Antoine R. Dumont
    (@ardumont) <antoine.romain.dumont@gmail.com> on 2019-03-15 13:56:57
    +0100)
  * Upstream changes:     - v0.0.8     - Add swh-journal cli

 -- Software Heritage autobuilder (on jenkins-debian1) <jenkins@jenkins-debian1.internal.softwareheritage.org>  Fri, 15 Mar 2019 13:00:11 +0000

swh-journal (0.0.7-1~swh2) unstable-swh; urgency=low

  * New release fixing build dependencies

 -- Antoine Romain Dumont (@ardumont) <antoine.romain.dumont@gmail.com>  Tue, 19 Feb 2019 14:18:06 +0100

swh-journal (0.0.7-1~swh1) unstable-swh; urgency=medium

  * New upstream release 0.0.7     - (tagged by Antoine R. Dumont
    (@ardumont) <antoine.romain.dumont@gmail.com> on 2019-01-11 11:53:44
    +0100)
  * Upstream changes:     - v0.0.7     - Fix off-by-one error when
    checking max_messages.     - tests: Adapt tests according to latest
    in-memory storage changes

 -- Software Heritage autobuilder (on jenkins-debian1) <jenkins@jenkins-debian1.internal.softwareheritage.org>  Fri, 11 Jan 2019 10:56:46 +0000

swh-journal (0.0.4-1~swh1) unstable-swh; urgency=medium

  * Release swh.journal version 0.0.4
  * Update packaging runes

 -- Nicolas Dandrimont <nicolas@dandrimont.eu>  Thu, 12 Oct 2017 19:01:53 +0200

swh-journal (0.0.3-1~swh1) unstable-swh; urgency=medium

  * Release swh.journal v0.0.3
  * Prepare building for stretch

 -- Nicolas Dandrimont <nicolas@dandrimont.eu>  Fri, 30 Jun 2017 17:29:15 +0200

swh-journal (0.0.2-1~swh1) unstable-swh; urgency=medium

  * v0.0.2
  * Adapt swh.journal.publisher
  * Adapt swh.journal.client
  * Add swh.journal.checker basic implementation (reads and sends all
  * objects to publisher's subscribed queues).

 -- Antoine R. Dumont (@ardumont) <antoine.romain.dumont@gmail.com>  Fri, 24 Mar 2017 12:54:16 +0100

swh-journal (0.0.1-1~swh1) unstable-swh; urgency=medium

  * Initial release
  * v0.0.1
  * Add a journal publisher
  * Add a base class interface for journal clients

 -- Antoine R. Dumont (@ardumont) <antoine.romain.dumont@gmail.com>  Tue, 21 Mar 2017 14:38:13 +0100<|MERGE_RESOLUTION|>--- conflicted
+++ resolved
@@ -1,10 +1,3 @@
-<<<<<<< HEAD
-swh-journal (0.5.1-1~swh1~bpo10+1) buster-swh; urgency=medium
-
-  * Rebuild for buster-swh
-
- -- Software Heritage autobuilder (on jenkins-debian1) <jenkins@jenkins-debian1.internal.softwareheritage.org>  Thu, 05 Nov 2020 14:21:23 +0000
-=======
 swh-journal (0.6.0-1~swh1) unstable-swh; urgency=medium
 
   * New upstream release 0.6.0     - (tagged by David Douard
@@ -12,7 +5,6 @@
   * Upstream changes:     - v0.6.0
 
  -- Software Heritage autobuilder (on jenkins-debian1) <jenkins@jenkins-debian1.internal.softwareheritage.org>  Tue, 08 Dec 2020 14:31:08 +0000
->>>>>>> 161b8769
 
 swh-journal (0.5.1-1~swh1) unstable-swh; urgency=medium
 
