<<<<<<< HEAD
swh-journal (0.0.8-1~swh1~bpo9+1) stretch-swh; urgency=medium

  * Rebuild for stretch-swh

 -- Software Heritage autobuilder (on jenkins-debian1) <jenkins@jenkins-debian1.internal.softwareheritage.org>  Fri, 15 Mar 2019 13:01:34 +0000
=======
swh-journal (0.0.10-1~swh2) unstable-swh; urgency=medium

  * Disable tests at build-time

 -- Nicolas Dandrimont <olasd@debian.org>  Thu, 09 May 2019 14:42:24 +0200

swh-journal (0.0.10-1~swh1) unstable-swh; urgency=medium

  * New upstream release 0.0.10     - (tagged by Nicolas Dandrimont
    <nicolas@dandrimont.eu> on 2019-05-09 14:29:52 +0200)
  * Upstream changes:     - Release swh.journal v0.0.10     - Remove the
    publisher component, introduce the backfiller component.

 -- Software Heritage autobuilder (on jenkins-debian1) <jenkins@jenkins-debian1.internal.softwareheritage.org>  Thu, 09 May 2019 12:34:36 +0000

swh-journal (0.0.9-1~swh1) unstable-swh; urgency=medium

  * New upstream release 0.0.9     - (tagged by David Douard
    <david.douard@sdfa3.org> on 2019-04-10 13:42:32 +0200)
  * Upstream changes:     - v0.0.9

 -- Software Heritage autobuilder (on jenkins-debian1) <jenkins@jenkins-debian1.internal.softwareheritage.org>  Wed, 10 Apr 2019 11:48:39 +0000
>>>>>>> 3aa8c8c9

swh-journal (0.0.8-1~swh1) unstable-swh; urgency=medium

  * New upstream release 0.0.8     - (tagged by Antoine R. Dumont
    (@ardumont) <antoine.romain.dumont@gmail.com> on 2019-03-15 13:56:57
    +0100)
  * Upstream changes:     - v0.0.8     - Add swh-journal cli

 -- Software Heritage autobuilder (on jenkins-debian1) <jenkins@jenkins-debian1.internal.softwareheritage.org>  Fri, 15 Mar 2019 13:00:11 +0000

swh-journal (0.0.7-1~swh2) unstable-swh; urgency=low

  * New release fixing build dependencies

 -- Antoine Romain Dumont (@ardumont) <antoine.romain.dumont@gmail.com>  Tue, 19 Feb 2019 14:18:06 +0100

swh-journal (0.0.7-1~swh1) unstable-swh; urgency=medium

  * New upstream release 0.0.7     - (tagged by Antoine R. Dumont
    (@ardumont) <antoine.romain.dumont@gmail.com> on 2019-01-11 11:53:44
    +0100)
  * Upstream changes:     - v0.0.7     - Fix off-by-one error when
    checking max_messages.     - tests: Adapt tests according to latest
    in-memory storage changes

 -- Software Heritage autobuilder (on jenkins-debian1) <jenkins@jenkins-debian1.internal.softwareheritage.org>  Fri, 11 Jan 2019 10:56:46 +0000

swh-journal (0.0.4-1~swh1) unstable-swh; urgency=medium

  * Release swh.journal version 0.0.4
  * Update packaging runes

 -- Nicolas Dandrimont <nicolas@dandrimont.eu>  Thu, 12 Oct 2017 19:01:53 +0200

swh-journal (0.0.3-1~swh1) unstable-swh; urgency=medium

  * Release swh.journal v0.0.3
  * Prepare building for stretch

 -- Nicolas Dandrimont <nicolas@dandrimont.eu>  Fri, 30 Jun 2017 17:29:15 +0200

swh-journal (0.0.2-1~swh1) unstable-swh; urgency=medium

  * v0.0.2
  * Adapt swh.journal.publisher
  * Adapt swh.journal.client
  * Add swh.journal.checker basic implementation (reads and sends all
  * objects to publisher's subscribed queues).

 -- Antoine R. Dumont (@ardumont) <antoine.romain.dumont@gmail.com>  Fri, 24 Mar 2017 12:54:16 +0100

swh-journal (0.0.1-1~swh1) unstable-swh; urgency=medium

  * Initial release
  * v0.0.1
  * Add a journal publisher
  * Add a base class interface for journal clients

 -- Antoine R. Dumont (@ardumont) <antoine.romain.dumont@gmail.com>  Tue, 21 Mar 2017 14:38:13 +0100<|MERGE_RESOLUTION|>--- conflicted
+++ resolved
@@ -1,10 +1,3 @@
-<<<<<<< HEAD
-swh-journal (0.0.8-1~swh1~bpo9+1) stretch-swh; urgency=medium
-
-  * Rebuild for stretch-swh
-
- -- Software Heritage autobuilder (on jenkins-debian1) <jenkins@jenkins-debian1.internal.softwareheritage.org>  Fri, 15 Mar 2019 13:01:34 +0000
-=======
 swh-journal (0.0.10-1~swh2) unstable-swh; urgency=medium
 
   * Disable tests at build-time
@@ -27,7 +20,6 @@
   * Upstream changes:     - v0.0.9
 
  -- Software Heritage autobuilder (on jenkins-debian1) <jenkins@jenkins-debian1.internal.softwareheritage.org>  Wed, 10 Apr 2019 11:48:39 +0000
->>>>>>> 3aa8c8c9
 
 swh-journal (0.0.8-1~swh1) unstable-swh; urgency=medium
 
