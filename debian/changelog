--- conflicted
+++ resolved
@@ -1,10 +1,3 @@
-<<<<<<< HEAD
-swh-journal (0.0.14-1~swh1~bpo9+1) stretch-swh; urgency=medium
-
-  * Rebuild for stretch-swh
-
- -- Software Heritage autobuilder (on jenkins-debian1) <jenkins@jenkins-debian1.internal.softwareheritage.org>  Thu, 18 Jul 2019 11:45:53 +0000
-=======
 swh-journal (0.0.15-1~swh1) unstable-swh; urgency=medium
 
   * New upstream release 0.0.15     - (tagged by David Douard
@@ -12,7 +5,6 @@
   * Upstream changes:     - v0.0.15
 
  -- Software Heritage autobuilder (on jenkins-debian1) <jenkins@jenkins-debian1.internal.softwareheritage.org>  Tue, 10 Sep 2019 14:53:55 +0000
->>>>>>> 1447b644
 
 swh-journal (0.0.14-1~swh1) unstable-swh; urgency=medium
 
