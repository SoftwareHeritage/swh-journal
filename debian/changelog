--- conflicted
+++ resolved
@@ -1,10 +1,3 @@
-<<<<<<< HEAD
-swh-journal (0.0.16-1~swh2~bpo10+1) buster-swh; urgency=medium
-
-  * Rebuild for buster-swh
-
- -- Software Heritage autobuilder (on jenkins-debian1) <jenkins@jenkins-debian1.internal.softwareheritage.org>  Fri, 13 Sep 2019 18:13:30 +0000
-=======
 swh-journal (0.0.17-1~swh1) unstable-swh; urgency=medium
 
   * New upstream release 0.0.17     - (tagged by Nicolas Dandrimont
@@ -15,7 +8,6 @@
     extensive mock for KafkaConsumer
 
  -- Software Heritage autobuilder (on jenkins-debian1) <jenkins@jenkins-debian1.internal.softwareheritage.org>  Wed, 18 Sep 2019 16:08:20 +0000
->>>>>>> 01091074
 
 swh-journal (0.0.16-1~swh2) unstable-swh; urgency=medium
 
