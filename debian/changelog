--- conflicted
+++ resolved
@@ -1,10 +1,3 @@
-<<<<<<< HEAD
-swh-journal (0.3.3-1~swh1~bpo10+1) buster-swh; urgency=medium
-
-  * Rebuild for buster-swh
-
- -- Software Heritage autobuilder (on jenkins-debian1) <jenkins@jenkins-debian1.internal.softwareheritage.org>  Thu, 25 Jun 2020 07:37:41 +0000
-=======
 swh-journal (0.3.4-1~swh1) unstable-swh; urgency=medium
 
   * New upstream release 0.3.4     - (tagged by Antoine R. Dumont
@@ -14,7 +7,6 @@
     indirection
 
  -- Software Heritage autobuilder (on jenkins-debian1) <jenkins@jenkins-debian1.internal.softwareheritage.org>  Thu, 25 Jun 2020 08:13:02 +0000
->>>>>>> ea6132da
 
 swh-journal (0.3.3-1~swh1) unstable-swh; urgency=medium
 
