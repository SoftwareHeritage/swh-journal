--- conflicted
+++ resolved
@@ -1,16 +1,8 @@
-<<<<<<< HEAD
-swh-journal (0.0.7-1~swh1~bpo9+1) stretch-swh; urgency=medium
-
-  * Rebuild for stretch-swh
-
- -- Software Heritage autobuilder (on jenkins-debian1) <jenkins@jenkins-debian1.internal.softwareheritage.org>  Fri, 11 Jan 2019 10:58:00 +0000
-=======
 swh-journal (0.0.7-1~swh2) unstable-swh; urgency=low
 
   * New release fixing build dependencies
 
  -- Antoine Romain Dumont (@ardumont) <antoine.romain.dumont@gmail.com>  Tue, 19 Feb 2019 14:18:06 +0100
->>>>>>> 4ea47fef
 
 swh-journal (0.0.7-1~swh1) unstable-swh; urgency=medium
 
