--- conflicted
+++ resolved
@@ -1,10 +1,3 @@
-<<<<<<< HEAD
-swh-journal (0.0.11-1~swh1~bpo9+1) stretch-swh; urgency=medium
-
-  * Rebuild for stretch-swh
-
- -- Software Heritage autobuilder (on jenkins-debian1) <jenkins@jenkins-debian1.internal.softwareheritage.org>  Wed, 12 Jun 2019 12:12:06 +0000
-=======
 swh-journal (0.0.12-1~swh1) unstable-swh; urgency=medium
 
   * New upstream release 0.0.12     - (tagged by Valentin Lorentz
@@ -13,7 +6,6 @@
     parallelism     - Fix build on Debian 9
 
  -- Software Heritage autobuilder (on jenkins-debian1) <jenkins@jenkins-debian1.internal.softwareheritage.org>  Tue, 02 Jul 2019 10:08:07 +0000
->>>>>>> 31644d9e
 
 swh-journal (0.0.11-1~swh1) unstable-swh; urgency=medium
 
