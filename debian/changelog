--- conflicted
+++ resolved
@@ -1,10 +1,3 @@
-<<<<<<< HEAD
-swh-journal (0.0.21-1~swh1~bpo10+1) buster-swh; urgency=medium
-
-  * Rebuild for buster-swh
-
- -- Software Heritage autobuilder (on jenkins-debian1) <jenkins@jenkins-debian1.internal.softwareheritage.org>  Mon, 02 Dec 2019 14:13:59 +0000
-=======
 swh-journal (0.0.23-1~swh1) unstable-swh; urgency=medium
 
   * New upstream release 0.0.23     - (tagged by Nicolas Dandrimont
@@ -13,7 +6,6 @@
     short-hand syntax for initializing the journal direct writer
 
  -- Software Heritage autobuilder (on jenkins-debian1) <jenkins@jenkins-debian1.internal.softwareheritage.org>  Fri, 03 Jan 2020 19:06:31 +0000
->>>>>>> 455d167b
 
 swh-journal (0.0.21-1~swh1) unstable-swh; urgency=medium
 
