--- conflicted
+++ resolved
@@ -1,10 +1,3 @@
-<<<<<<< HEAD
-swh-journal (0.0.31-1~swh1~bpo10+1) buster-swh; urgency=medium
-
-  * Rebuild for buster-swh
-
- -- Software Heritage autobuilder (on jenkins-debian1) <jenkins@jenkins-debian1.internal.softwareheritage.org>  Thu, 23 Apr 2020 10:38:37 +0000
-=======
 swh-journal (0.0.32-1~swh1) unstable-swh; urgency=medium
 
   * New upstream release 0.0.32     - (tagged by Antoine R. Dumont
@@ -16,7 +9,6 @@
     Remove the backfiller and the (storage) replayer
 
  -- Software Heritage autobuilder (on jenkins-debian1) <jenkins@jenkins-debian1.internal.softwareheritage.org>  Mon, 04 May 2020 16:04:38 +0000
->>>>>>> e4793b2b
 
 swh-journal (0.0.31-1~swh1) unstable-swh; urgency=medium
 
