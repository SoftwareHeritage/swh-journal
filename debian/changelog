--- conflicted
+++ resolved
@@ -1,10 +1,3 @@
-<<<<<<< HEAD
-swh-journal (0.0.12-1~swh1~bpo9+1) stretch-swh; urgency=medium
-
-  * Rebuild for stretch-swh
-
- -- Software Heritage autobuilder (on jenkins-debian1) <jenkins@jenkins-debian1.internal.softwareheritage.org>  Tue, 02 Jul 2019 10:09:42 +0000
-=======
 swh-journal (0.0.13-1~swh1) unstable-swh; urgency=medium
 
   * New upstream release 0.0.13     - (tagged by Antoine R. Dumont
@@ -14,7 +7,6 @@
     options
 
  -- Software Heritage autobuilder (on jenkins-debian1) <jenkins@jenkins-debian1.internal.softwareheritage.org>  Wed, 03 Jul 2019 08:33:57 +0000
->>>>>>> b1977f81
 
 swh-journal (0.0.12-1~swh1) unstable-swh; urgency=medium
 
