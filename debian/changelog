--- conflicted
+++ resolved
@@ -1,17 +1,9 @@
-<<<<<<< HEAD
-swh-journal (0.0.3-1~swh1~bpo9+1) stretch-swh; urgency=medium
-
-  * Rebuild for stretch-backports.
-
- -- Nicolas Dandrimont <nicolas@dandrimont.eu>  Fri, 30 Jun 2017 17:29:15 +0200
-=======
 swh-journal (0.0.4-1~swh1) unstable-swh; urgency=medium
 
   * Release swh.journal version 0.0.4
   * Update packaging runes
 
  -- Nicolas Dandrimont <nicolas@dandrimont.eu>  Thu, 12 Oct 2017 19:01:53 +0200
->>>>>>> dce17bb4
 
 swh-journal (0.0.3-1~swh1) unstable-swh; urgency=medium
 
