<<<<<<< HEAD
swh-journal (1.3.2-1~swh1~bpo10+1) buster-swh; urgency=medium

  * Rebuild for buster-swh

 -- Software Heritage autobuilder (on jenkins-debian1) <jenkins@jenkins-debian1.internal.softwareheritage.org>  Thu, 04 May 2023 09:48:00 +0000
=======
swh-journal (1.3.3-1~swh1) unstable-swh; urgency=medium

  * New upstream release 1.3.3     - (tagged by Nicolas Dandrimont
    <nicolas@dandrimont.eu> on 2023-05-05 13:37:24 +0200)
  * Upstream changes:     - Release swh.journal v1.3.3     - Avoid
    confluent-kafka 2.1.0

 -- Software Heritage autobuilder (on jenkins-debian1) <jenkins@jenkins-debian1.internal.softwareheritage.org>  Fri, 05 May 2023 11:44:13 +0000
>>>>>>> f45b1c95

swh-journal (1.3.2-1~swh1) unstable-swh; urgency=medium

  * New upstream release 1.3.2     - (tagged by Valentin Lorentz
    <vlorentz@softwareheritage.org> on 2023-05-04 11:35:44 +0200)
  * Upstream changes:     - v1.3.2     - * Tag statsd metrics with group
    id

 -- Software Heritage autobuilder (on jenkins-debian1) <jenkins@jenkins-debian1.internal.softwareheritage.org>  Thu, 04 May 2023 09:42:39 +0000

swh-journal (1.3.1-1~swh1) unstable-swh; urgency=medium

  * New upstream release 1.3.1     - (tagged by David Douard
    <david.douard@sdfa3.org> on 2023-03-13 17:16:06 +0100)
  * Upstream changes:     - v1.3.1     - fix the Statsd instanciation in
    swh.journal.client.

 -- Software Heritage autobuilder (on jenkins-debian1) <jenkins@jenkins-debian1.internal.softwareheritage.org>  Mon, 13 Mar 2023 16:23:32 +0000

swh-journal (1.3.0-1~swh1) unstable-swh; urgency=medium

  * New upstream release 1.3.0     - (tagged by Valentin Lorentz
    <vlorentz@softwareheritage.org> on 2023-03-03 10:33:16 +0100)
  * Upstream changes:     - v1.3.0     - * Replace stop_at_eof boolean
    with EofBehavior, add support for restarting from beginning     - *
    Remove obsolete test setup command from developper documentation
    - * docs: Include module indices only when building standalone
    package doc     - * Bump mypy to 1.0.1 and isort to 5.11.5     - *
    Add support for tox 4

 -- Software Heritage autobuilder (on jenkins-debian1) <jenkins@jenkins-debian1.internal.softwareheritage.org>  Fri, 03 Mar 2023 09:40:34 +0000

swh-journal (1.2.1-1~swh1) unstable-swh; urgency=medium

  * New upstream release 1.2.1     - (tagged by Antoine Lambert
    <anlambert@softwareheritage.org> on 2022-10-27 16:34:01 +0200)
  * Upstream changes:     - version 1.2.1

 -- Software Heritage autobuilder (on jenkins-debian1) <jenkins@jenkins-debian1.internal.softwareheritage.org>  Thu, 27 Oct 2022 14:38:46 +0000

swh-journal (1.2.0-1~swh1) unstable-swh; urgency=medium

  * New upstream release 1.2.0     - (tagged by David Douard
    <david.douard@sdfa3.org> on 2022-10-21 16:32:10 +0200)
  * Upstream changes:     - v1.2.0

 -- Software Heritage autobuilder (on jenkins-debian1) <jenkins@jenkins-debian1.internal.softwareheritage.org>  Fri, 21 Oct 2022 14:44:21 +0000

swh-journal (1.1.0-1~swh1) unstable-swh; urgency=medium

  * New upstream release 1.1.0     - (tagged by Antoine R. Dumont
    (@ardumont) <ardumont@softwareheritage.org> on 2022-06-20 09:47:08
    +0200)
  * Upstream changes:     - v1.1.0     - Make the stream journal client
    accept a string as output_stream config entry     - Add a
    kafka_stream_to_value helper function in serializers.py     - Add
    type annotation for JournalWriter related code     - Remove unused
    'privileged' argument from journal writer's write_addition(s)     -
    Regularly check for EOF in Client.process() while waiting for
    messages     - docs/journal-clients: Reference a new anchor title
    - Internal Maintenance     - -------------------     - Fix
    InMemoryJournalWriter: do not anonymize objects by default     - add
    strict asyncio_mode in pytest.ini     - pre-commit: Remove codespell
    commit-msg hook     - Add .git-blame-ignore-revs file with automatic
    reformatting commits     - python: Reformat code with black 22.3.0
    - pre-commit, tox: Bump black from 19.10b0 to 22.3.0     -
    test_client: Fix failing test since recent swh-model update     -
    pytest: Exclude build directory for tests discovery     - pre-
    commit: Bump hooks and add new one to check commit message spelling

 -- Software Heritage autobuilder (on jenkins-debian1) <jenkins@jenkins-debian1.internal.softwareheritage.org>  Mon, 20 Jun 2022 07:54:11 +0000

swh-journal (1.0.0-1~swh1) unstable-swh; urgency=medium

  * New upstream release 1.0.0     - (tagged by David Douard
    <david.douard@sdfa3.org> on 2022-01-21 11:44:07 +0100)
  * Upstream changes:     - v1.0.0     - remove 'process_timeout' from
    JournalClient arguments     - add statsd metrics in the journal
    client     - add support for generic config of the rdkafka's
    stats_cb callback

 -- Software Heritage autobuilder (on jenkins-debian1) <jenkins@jenkins-debian1.internal.softwareheritage.org>  Fri, 21 Jan 2022 10:57:09 +0000

swh-journal (0.9.1-1~swh1) unstable-swh; urgency=medium

  * New upstream release 0.9.1     - (tagged by David Douard
    <david.douard@sdfa3.org> on 2021-11-16 16:28:40 +0100)
  * Upstream changes:     - v0.9.1     - fix flaky tests

 -- Software Heritage autobuilder (on jenkins-debian1) <jenkins@jenkins-debian1.internal.softwareheritage.org>  Tue, 16 Nov 2021 15:38:07 +0000

swh-journal (0.9.0-2~swh1) unstable-swh; urgency=medium

  * No need to explicitly call the pytest plugin, it's registered via
    setup.py

 -- Nicolas Dandrimont <olasd@softwareheritage.org>  Tue, 16 Nov 2021 11:09:15 +0100

swh-journal (0.9.0-1~swh1) unstable-swh; urgency=medium

  * New upstream release 0.9.0     - (tagged by David Douard
    <david.douard@sdfa3.org> on 2021-10-28 18:37:28 +0200)
  * Upstream changes:     - v0.9.0

 -- Software Heritage autobuilder (on jenkins-debian1) <jenkins@jenkins-debian1.internal.softwareheritage.org>  Thu, 28 Oct 2021 16:43:54 +0000

swh-journal (0.8.0-1~swh1) unstable-swh; urgency=medium

  * New upstream release 0.8.0     - (tagged by David Douard
    <david.douard@sdfa3.org> on 2021-06-18 11:23:06 +0200)
  * Upstream changes:     - v0.8.0

 -- Software Heritage autobuilder (on jenkins-debian1) <jenkins@jenkins-debian1.internal.softwareheritage.org>  Fri, 18 Jun 2021 10:17:01 +0000

swh-journal (0.7.1-1~swh1) unstable-swh; urgency=medium

  * New upstream release 0.7.1     - (tagged by Antoine Lambert
    <antoine.lambert@inria.fr> on 2021-02-09 15:41:45 +0100)
  * Upstream changes:     - version 0.7.1

 -- Software Heritage autobuilder (on jenkins-debian1) <jenkins@jenkins-debian1.internal.softwareheritage.org>  Tue, 09 Feb 2021 14:46:12 +0000

swh-journal (0.7.0-1~swh1) unstable-swh; urgency=medium

  * New upstream release 0.7.0     - (tagged by David Douard
    <david.douard@sdfa3.org> on 2021-01-27 15:38:49 +0100)
  * Upstream changes:     - v0.7.0

 -- Software Heritage autobuilder (on jenkins-debian1) <jenkins@jenkins-debian1.internal.softwareheritage.org>  Wed, 27 Jan 2021 14:42:51 +0000

swh-journal (0.6.2-1~swh1) unstable-swh; urgency=medium

  * New upstream release 0.6.2     - (tagged by Vincent SELLIER
    <vincent.sellier@softwareheritage.org> on 2021-01-14 14:28:31 +0100)
  * Upstream changes:     - v0.6.2     - * 2021-01-13 Add new field
    OriginVisitStatus.type field on test data

 -- Software Heritage autobuilder (on jenkins-debian1) <jenkins@jenkins-debian1.internal.softwareheritage.org>  Thu, 14 Jan 2021 13:31:15 +0000

swh-journal (0.6.1-1~swh1) unstable-swh; urgency=medium

  * New upstream release 0.6.1     - (tagged by Valentin Lorentz
    <vlorentz@softwareheritage.org> on 2020-12-21 11:29:15 +0100)
  * Upstream changes:     - v0.6.1     - * serializers: Deserialize as
    lists instead of tuples     - * Fix dependency on msgpack (>= 1.0.0)
    - * Blacklist msgpack 1.0.1.

 -- Software Heritage autobuilder (on jenkins-debian1) <jenkins@jenkins-debian1.internal.softwareheritage.org>  Mon, 21 Dec 2020 10:31:53 +0000

swh-journal (0.6.0-1~swh1) unstable-swh; urgency=medium

  * New upstream release 0.6.0     - (tagged by David Douard
    <david.douard@sdfa3.org> on 2020-12-08 15:27:18 +0100)
  * Upstream changes:     - v0.6.0

 -- Software Heritage autobuilder (on jenkins-debian1) <jenkins@jenkins-debian1.internal.softwareheritage.org>  Tue, 08 Dec 2020 14:31:08 +0000

swh-journal (0.5.1-1~swh1) unstable-swh; urgency=medium

  * New upstream release 0.5.1     - (tagged by Valentin Lorentz
    <vlorentz@softwareheritage.org> on 2020-11-05 15:17:23 +0100)
  * Upstream changes:     - v0.5.1     - This release makes the
    JournalWriter usable by swh-indexer-storage:     - * Make
    value_sanitizer an argument of JournalWriter.     - * Make the type
    of values of JournalWriter generic, so it works with types not from
    swh-model.

 -- Software Heritage autobuilder (on jenkins-debian1) <jenkins@jenkins-debian1.internal.softwareheritage.org>  Thu, 05 Nov 2020 14:20:17 +0000

swh-journal (0.5.0-1~swh1) unstable-swh; urgency=medium

  * New upstream release 0.5.0     - (tagged by Nicolas Dandrimont
    <nicolas@dandrimont.eu> on 2020-10-27 16:01:22 +0100)
  * Upstream changes:     - Release swh.journal v0.5.0     - Use the
    model-provided unique_key as deduplication key     - Drop long-
    deprecated swh.journal.cli module     - Use
    RawExtrinsicMetadata.target attribute instead of .id     - CI
    changes: pin black version, use upstream flake8 hook

 -- Software Heritage autobuilder (on jenkins-debian1) <jenkins@jenkins-debian1.internal.softwareheritage.org>  Tue, 27 Oct 2020 15:05:44 +0000

swh-journal (0.4.3-1~swh1) unstable-swh; urgency=medium

  * New upstream release 0.4.3     - (tagged by David Douard
    <david.douard@sdfa3.org> on 2020-09-25 11:51:00 +0200)
  * Upstream changes:     - v0.4.3

 -- Software Heritage autobuilder (on jenkins-debian1) <jenkins@jenkins-debian1.internal.softwareheritage.org>  Fri, 25 Sep 2020 09:53:37 +0000

swh-journal (0.4.2-1~swh2) unstable-swh; urgency=medium

  * Fix debian dependencies

 -- Antoine R. Dumont (@ardumont)) <ardumont@softwareheritage.org>  Fri, 07 Aug 2020 09:38:25 +0000

swh-journal (0.4.2-1~swh1) unstable-swh; urgency=medium

  * New upstream release 0.4.2     - (tagged by Antoine R. Dumont
    (@ardumont) <ardumont@softwareheritage.org> on 2020-08-07 10:58:45
    +0200)
  * Upstream changes:     - v0.4.2     - pytest_plugin: Deal with the
    case when ctime is dropped     - setup.py: Migrate from vcversioner
    to setuptools-scm

 -- Software Heritage autobuilder (on jenkins-debian1) <jenkins@jenkins-debian1.internal.softwareheritage.org>  Fri, 07 Aug 2020 09:01:25 +0000

swh-journal (0.4.1-1~swh1) unstable-swh; urgency=medium

  * New upstream release 0.4.1     - (tagged by Valentin Lorentz
    <vlorentz@softwareheritage.org> on 2020-07-31 11:25:19 +0200)
  * Upstream changes:     - v0.4.1     - * Remove TEST_OBJECT_DICTS, use
    only TEST_OBJECTS.     - * Add support for MetadataAuthority,
    MetadataFetcher, and RawExtrinsicMetadata.

 -- Software Heritage autobuilder (on jenkins-debian1) <jenkins@jenkins-debian1.internal.softwareheritage.org>  Fri, 31 Jul 2020 09:31:32 +0000

swh-journal (0.4.0-1~swh1) unstable-swh; urgency=medium

  * New upstream release 0.4.0     - (tagged by David Douard
    <david.douard@sdfa3.org> on 2020-07-06 13:49:40 +0200)
  * Upstream changes:     - v0.4.0

 -- Software Heritage autobuilder (on jenkins-debian1) <jenkins@jenkins-debian1.internal.softwareheritage.org>  Mon, 06 Jul 2020 11:58:06 +0000

swh-journal (0.3.5-1~swh1) unstable-swh; urgency=medium

  * New upstream release 0.3.5     - (tagged by Antoine R. Dumont
    (@ardumont) <ardumont@softwareheritage.org> on 2020-07-01 15:55:31
    +0200)
  * Upstream changes:     - v0.3.5     - journal_data: Drop obsolete
    origin_visit fields     - Use proper hash ids in tests' journal_data

 -- Software Heritage autobuilder (on jenkins-debian1) <jenkins@jenkins-debian1.internal.softwareheritage.org>  Wed, 01 Jul 2020 14:00:27 +0000

swh-journal (0.3.4-1~swh1) unstable-swh; urgency=medium

  * New upstream release 0.3.4     - (tagged by Antoine R. Dumont
    (@ardumont) <ardumont@softwareheritage.org> on 2020-06-25 10:10:16
    +0200)
  * Upstream changes:     - v0.3.4     - Drop datetime conversion
    indirection

 -- Software Heritage autobuilder (on jenkins-debian1) <jenkins@jenkins-debian1.internal.softwareheritage.org>  Thu, 25 Jun 2020 08:13:02 +0000

swh-journal (0.3.3-1~swh1) unstable-swh; urgency=medium

  * New upstream release 0.3.3     - (tagged by Antoine R. Dumont
    (@ardumont) <ardumont@softwareheritage.org> on 2020-06-25 09:34:32
    +0200)
  * Upstream changes:     - v0.3.3     - journal_data: Make origin-visit
    optional fields to None

 -- Software Heritage autobuilder (on jenkins-debian1) <jenkins@jenkins-debian1.internal.softwareheritage.org>  Thu, 25 Jun 2020 07:36:28 +0000

swh-journal (0.3.2-1~swh1) unstable-swh; urgency=medium

  * New upstream release 0.3.2     - (tagged by David Douard
    <david.douard@sdfa3.org> on 2020-06-17 09:29:44 +0200)
  * Upstream changes:     - v0.3.2

 -- Software Heritage autobuilder (on jenkins-debian1) <jenkins@jenkins-debian1.internal.softwareheritage.org>  Wed, 17 Jun 2020 07:37:10 +0000

swh-journal (0.3.1-1~swh1) unstable-swh; urgency=medium

  * New upstream release 0.3.1     - (tagged by Antoine R. Dumont
    (@ardumont) <ardumont@softwareheritage.org> on 2020-06-10 10:54:44
    +0200)
  * Upstream changes:     - v0.3.1     - pytest_plugin: pprint key when
    assertion is not respected

 -- Software Heritage autobuilder (on jenkins-debian1) <jenkins@jenkins-debian1.internal.softwareheritage.org>  Wed, 10 Jun 2020 08:56:57 +0000

swh-journal (0.3.0-1~swh1) unstable-swh; urgency=medium

  * New upstream release 0.3.0     - (tagged by Antoine R. Dumont
    (@ardumont) <ardumont@softwareheritage.org> on 2020-06-09 10:42:30
    +0200)
  * Upstream changes:     - v0.3.0     - Allow journal to deal with
    origin_visit_status     - test: Use origin-visit date field as
    datetime to phase out iso8601 str

 -- Software Heritage autobuilder (on jenkins-debian1) <jenkins@jenkins-debian1.internal.softwareheritage.org>  Tue, 09 Jun 2020 08:44:44 +0000

swh-journal (0.2.0-1~swh1) unstable-swh; urgency=medium

  * New upstream release 0.2.0     - (tagged by David Douard
    <david.douard@sdfa3.org> on 2020-06-03 13:50:54 +0200)
  * Upstream changes:     - v0.2.0

 -- Software Heritage autobuilder (on jenkins-debian1) <jenkins@jenkins-debian1.internal.softwareheritage.org>  Wed, 03 Jun 2020 12:00:31 +0000

swh-journal (0.1.0-1~swh1) unstable-swh; urgency=medium

  * New upstream release 0.1.0     - (tagged by David Douard
    <david.douard@sdfa3.org> on 2020-05-07 10:33:18 +0200)
  * Upstream changes:     - v0.1.0

 -- Software Heritage autobuilder (on jenkins-debian1) <jenkins@jenkins-debian1.internal.softwareheritage.org>  Thu, 07 May 2020 08:35:49 +0000

swh-journal (0.0.32-1~swh1) unstable-swh; urgency=medium

  * New upstream release 0.0.32     - (tagged by Antoine R. Dumont
    (@ardumont) <ardumont@softwareheritage.org> on 2020-05-04 18:02:45
    +0200)
  * Upstream changes:     - v0.0.32     - serializers: Make kafka_to_key
    implem compatible with stable version     - setup.py: add
    documentation link     - Remove the content replayer code     -
    Remove the backfiller and the (storage) replayer

 -- Software Heritage autobuilder (on jenkins-debian1) <jenkins@jenkins-debian1.internal.softwareheritage.org>  Mon, 04 May 2020 16:04:38 +0000

swh-journal (0.0.31-1~swh1) unstable-swh; urgency=medium

  * New upstream release 0.0.31     - (tagged by David Douard
    <david.douard@sdfa3.org> on 2020-04-23 12:27:47 +0200)
  * Upstream changes:     - v0.0.31

 -- Software Heritage autobuilder (on jenkins-debian1) <jenkins@jenkins-debian1.internal.softwareheritage.org>  Thu, 23 Apr 2020 10:37:28 +0000

swh-journal (0.0.30-1~swh1) unstable-swh; urgency=medium

  * New upstream release 0.0.30     - (tagged by Nicolas Dandrimont
    <nicolas@dandrimont.eu> on 2020-04-14 15:57:34 +0200)
  * Upstream changes:     - Release swh.journal v0.0.30     - various
    test refactorings     - enable black on the source code     - accept
    swh.model objects in the journal writers     - listen to delivery
    notifications after writing messages     - default to
    message.max.bytes = 100 MB in the kafka writer

 -- Software Heritage autobuilder (on jenkins-debian1) <jenkins@jenkins-debian1.internal.softwareheritage.org>  Tue, 14 Apr 2020 14:10:54 +0000

swh-journal (0.0.29-1~swh1) unstable-swh; urgency=medium

  * New upstream release 0.0.29     - (tagged by Antoine R. Dumont
    (@ardumont) <antoine.romain.dumont@gmail.com> on 2020-03-27 10:40:46
    +0100)
  * Upstream changes:     - v0.0.29     - replayer: Allow legacy origin
    to be replayed     - tests.utils: Test from modules using this need
    to call close method     - tests: Adapt model according to latest
    change

 -- Software Heritage autobuilder (on jenkins-debian1) <jenkins@jenkins-debian1.internal.softwareheritage.org>  Fri, 27 Mar 2020 09:51:08 +0000

swh-journal (0.0.28-1~swh1) unstable-swh; urgency=medium

  * New upstream release 0.0.28     - (tagged by Antoine R. Dumont
    (@ardumont) <antoine.romain.dumont@gmail.com> on 2020-03-25 10:14:47
    +0100)
  * Upstream changes:     - v0.0.28     - journal.replay: Migrate to
    latest HashCollision change     - replayer: factor out legacy
    objects fixers     - journal.replay: Inline `_fix_origin_visit` for
    loop in insert_object     - journal.replay: Align _fix_content with
    other fix methods     - journal.replay: Align fix revision behavior
    to other fix methods     - Remove extra 'perms' key of contents when
    replaying.

 -- Software Heritage autobuilder (on jenkins-debian1) <jenkins@jenkins-debian1.internal.softwareheritage.org>  Wed, 25 Mar 2020 09:23:55 +0000

swh-journal (0.0.27-1~swh1) unstable-swh; urgency=medium

  * New upstream release 0.0.27     - (tagged by Antoine R. Dumont
    (@ardumont) <antoine.romain.dumont@gmail.com> on 2020-03-16 16:09:33
    +0100)
  * Upstream changes:     - v0.0.27     - Migrate to latest
    origin_visit_upsert/add api changes     - journal: Use swh-model
    objects instead of dicts in replay and writer     - replay: Filter
    out colliding contents when replaying     - Use better kafka
    producer semantics in the journal writers     - Make the number of
    messages processed at a time by journal clients     - configurable
    - Drop deprecated cli options     - Replace deprecated options with
    a config file override in cli tests     - Clean up the signature of
    test_cli's invoke method     - Migrate test cli config to a dict
    instead of raw yaml     - kafka: normalize
    KafkaJournalWriter.write_addition[s] API     - Rename
    JournalClient.max_messages to JournalClient.stop_after_objects     -
    Be more careful with content generation in test_write_replay     -
    Add type annotations to swh.journal.client arguments     - Unify
    tense for content replay statistics log entry     - Add missing
    log4j.properties file from MANIFEST.in     - Unify retry/error
    handling for content replay

 -- Software Heritage autobuilder (on jenkins-debian1) <jenkins@jenkins-debian1.internal.softwareheritage.org>  Mon, 16 Mar 2020 15:17:43 +0000

swh-journal (0.0.26-1~swh1) unstable-swh; urgency=medium

  * New upstream release 0.0.26     - (tagged by David Douard
    <david.douard@sdfa3.org> on 2020-03-06 15:36:23 +0100)
  * Upstream changes:     - v0.0.26

 -- Software Heritage autobuilder (on jenkins-debian1) <jenkins@jenkins-debian1.internal.softwareheritage.org>  Fri, 06 Mar 2020 14:47:18 +0000

swh-journal (0.0.25-1~swh1) unstable-swh; urgency=medium

  * New upstream release 0.0.25     - (tagged by Valentin Lorentz
    <vlorentz@softwareheritage.org> on 2020-01-30 15:35:41 +0100)
  * Upstream changes:     - v0.0.25     - * Add support for swh-storage
    v0.0.168.     - * Accept None dates when validating revisions.

 -- Software Heritage autobuilder (on jenkins-debian1) <jenkins@jenkins-debian1.internal.softwareheritage.org>  Thu, 30 Jan 2020 14:43:25 +0000

swh-journal (0.0.24-1~swh1) unstable-swh; urgency=medium

  * New upstream release 0.0.24     - (tagged by Antoine Lambert
    <antoine.lambert@inria.fr> on 2020-01-06 16:14:32 +0100)
  * Upstream changes:     - version 0.0.24

 -- Software Heritage autobuilder (on jenkins-debian1) <jenkins@jenkins-debian1.internal.softwareheritage.org>  Mon, 06 Jan 2020 15:20:54 +0000

swh-journal (0.0.23-1~swh1) unstable-swh; urgency=medium

  * New upstream release 0.0.23     - (tagged by Nicolas Dandrimont
    <nicolas@dandrimont.eu> on 2020-01-03 20:02:39 +0100)
  * Upstream changes:     - Release swh.journal v0.0.23     - support
    short-hand syntax for initializing the journal direct writer

 -- Software Heritage autobuilder (on jenkins-debian1) <jenkins@jenkins-debian1.internal.softwareheritage.org>  Fri, 03 Jan 2020 19:06:31 +0000

swh-journal (0.0.21-1~swh1) unstable-swh; urgency=medium

  * New upstream release 0.0.21     - (tagged by David Douard
    <david.douard@sdfa3.org> on 2019-11-29 15:37:49 +0100)
  * Upstream changes:     - v0.0.21

 -- Software Heritage autobuilder (on jenkins-debian1) <jenkins@jenkins-debian1.internal.softwareheritage.org>  Mon, 02 Dec 2019 14:12:49 +0000

swh-journal (0.0.20-1~swh1) unstable-swh; urgency=medium

  * New upstream release 0.0.20     - (tagged by David Douard
    <david.douard@sdfa3.org> on 2019-11-29 12:06:13 +0100)
  * Upstream changes:     - v0.0.20

 -- Software Heritage autobuilder (on jenkins-debian1) <jenkins@jenkins-debian1.internal.softwareheritage.org>  Fri, 29 Nov 2019 11:10:44 +0000

swh-journal (0.0.19-1~swh1) unstable-swh; urgency=medium

  * New upstream release 0.0.19     - (tagged by Nicolas Dandrimont
    <nicolas@dandrimont.eu> on 2019-11-07 14:33:58 +0100)
  * Upstream changes:     - Release swh.journal v0.0.19     - Merge
    several reliability fixes

 -- Software Heritage autobuilder (on jenkins-debian1) <jenkins@jenkins-debian1.internal.softwareheritage.org>  Thu, 07 Nov 2019 13:37:23 +0000

swh-journal (0.0.18-1~swh1) unstable-swh; urgency=medium

  * New upstream release 0.0.18     - (tagged by Stefano Zacchiroli
    <zack@upsilon.cc> on 2019-10-01 10:19:26 +0200)
  * Upstream changes:     - v0.0.18     - * tox: anticipate mypy run to
    just after flake8     - * init.py: switch to documented way of
    extending path     - * typing: minimal changes to make a no-op mypy
    run pass     - * writer: Normalize 'cls' value to 'memory' for in-
    memory instantiation     - * Add a test directly for the journal
    client.

 -- Software Heritage autobuilder (on jenkins-debian1) <jenkins@jenkins-debian1.internal.softwareheritage.org>  Tue, 01 Oct 2019 11:12:03 +0000

swh-journal (0.0.17-1~swh1) unstable-swh; urgency=medium

  * New upstream release 0.0.17     - (tagged by Nicolas Dandrimont
    <nicolas@dandrimont.eu> on 2019-09-18 18:01:50 +0200)
  * Upstream changes:     - Release swh.journal v0.0.17     - Cleanup
    fallout from confluent_kafka migration     - Better error handling
    and logging in direct_writer     - Backfiller fixups     - More
    extensive mock for KafkaConsumer

 -- Software Heritage autobuilder (on jenkins-debian1) <jenkins@jenkins-debian1.internal.softwareheritage.org>  Wed, 18 Sep 2019 16:08:20 +0000

swh-journal (0.0.16-1~swh2) unstable-swh; urgency=medium

  * Migrate to confluent-kafka

 -- Nicolas Dandrimont <olasd@debian.org>  Fri, 13 Sep 2019 20:11:24 +0200

swh-journal (0.0.16-1~swh1) unstable-swh; urgency=medium

  * New upstream release 0.0.16     - (tagged by Nicolas Dandrimont
    <nicolas@dandrimont.eu> on 2019-09-13 14:28:50 +0200)
  * Upstream changes:     - Release swh.journal v0.0.16:     - Migrate
    to confluent-kafka from python-kafka

 -- Software Heritage autobuilder (on jenkins-debian1) <jenkins@jenkins-debian1.internal.softwareheritage.org>  Fri, 13 Sep 2019 12:34:35 +0000

swh-journal (0.0.15-1~swh1) unstable-swh; urgency=medium

  * New upstream release 0.0.15     - (tagged by David Douard
    <david.douard@sdfa3.org> on 2019-09-10 16:50:42 +0200)
  * Upstream changes:     - v0.0.15

 -- Software Heritage autobuilder (on jenkins-debian1) <jenkins@jenkins-debian1.internal.softwareheritage.org>  Tue, 10 Sep 2019 14:53:55 +0000

swh-journal (0.0.14-1~swh1) unstable-swh; urgency=medium

  * New upstream release 0.0.14     - (tagged by David Douard
    <david.douard@sdfa3.org> on 2019-07-18 13:38:39 +0200)
  * Upstream changes:     - 0.0.14     - Code of conduct     - fix the
    backfiller     - fix compatibility with click < 7     - make the
    replayer robust against old formats

 -- Software Heritage autobuilder (on jenkins-debian1) <jenkins@jenkins-debian1.internal.softwareheritage.org>  Thu, 18 Jul 2019 11:44:40 +0000

swh-journal (0.0.13-1~swh1) unstable-swh; urgency=medium

  * New upstream release 0.0.13     - (tagged by Antoine R. Dumont
    (@ardumont) <antoine.romain.dumont@gmail.com> on 2019-07-03 10:26:29
    +0200)
  * Upstream changes:     - v0.0.13     - cli: Document depreated
    options

 -- Software Heritage autobuilder (on jenkins-debian1) <jenkins@jenkins-debian1.internal.softwareheritage.org>  Wed, 03 Jul 2019 08:33:57 +0000

swh-journal (0.0.12-1~swh1) unstable-swh; urgency=medium

  * New upstream release 0.0.12     - (tagged by Valentin Lorentz
    <vlorentz@softwareheritage.org> on 2019-07-02 11:58:00 +0200)
  * Upstream changes:     - v0.0.12     - More CLI option     - Replay
    parallelism     - Fix build on Debian 9

 -- Software Heritage autobuilder (on jenkins-debian1) <jenkins@jenkins-debian1.internal.softwareheritage.org>  Tue, 02 Jul 2019 10:08:07 +0000

swh-journal (0.0.11-1~swh1) unstable-swh; urgency=medium

  * New upstream release 0.0.11     - (tagged by David Douard
    <david.douard@sdfa3.org> on 2019-06-12 13:58:14 +0200)
  * Upstream changes:     - v0.0.11

 -- Software Heritage autobuilder (on jenkins-debian1) <jenkins@jenkins-debian1.internal.softwareheritage.org>  Wed, 12 Jun 2019 12:10:52 +0000

swh-journal (0.0.10-1~swh2) unstable-swh; urgency=medium

  * Disable tests at build-time

 -- Nicolas Dandrimont <olasd@debian.org>  Thu, 09 May 2019 14:42:24 +0200

swh-journal (0.0.10-1~swh1) unstable-swh; urgency=medium

  * New upstream release 0.0.10     - (tagged by Nicolas Dandrimont
    <nicolas@dandrimont.eu> on 2019-05-09 14:29:52 +0200)
  * Upstream changes:     - Release swh.journal v0.0.10     - Remove the
    publisher component, introduce the backfiller component.

 -- Software Heritage autobuilder (on jenkins-debian1) <jenkins@jenkins-debian1.internal.softwareheritage.org>  Thu, 09 May 2019 12:34:36 +0000

swh-journal (0.0.9-1~swh1) unstable-swh; urgency=medium

  * New upstream release 0.0.9     - (tagged by David Douard
    <david.douard@sdfa3.org> on 2019-04-10 13:42:32 +0200)
  * Upstream changes:     - v0.0.9

 -- Software Heritage autobuilder (on jenkins-debian1) <jenkins@jenkins-debian1.internal.softwareheritage.org>  Wed, 10 Apr 2019 11:48:39 +0000

swh-journal (0.0.8-1~swh1) unstable-swh; urgency=medium

  * New upstream release 0.0.8     - (tagged by Antoine R. Dumont
    (@ardumont) <antoine.romain.dumont@gmail.com> on 2019-03-15 13:56:57
    +0100)
  * Upstream changes:     - v0.0.8     - Add swh-journal cli

 -- Software Heritage autobuilder (on jenkins-debian1) <jenkins@jenkins-debian1.internal.softwareheritage.org>  Fri, 15 Mar 2019 13:00:11 +0000

swh-journal (0.0.7-1~swh2) unstable-swh; urgency=low

  * New release fixing build dependencies

 -- Antoine Romain Dumont (@ardumont) <antoine.romain.dumont@gmail.com>  Tue, 19 Feb 2019 14:18:06 +0100

swh-journal (0.0.7-1~swh1) unstable-swh; urgency=medium

  * New upstream release 0.0.7     - (tagged by Antoine R. Dumont
    (@ardumont) <antoine.romain.dumont@gmail.com> on 2019-01-11 11:53:44
    +0100)
  * Upstream changes:     - v0.0.7     - Fix off-by-one error when
    checking max_messages.     - tests: Adapt tests according to latest
    in-memory storage changes

 -- Software Heritage autobuilder (on jenkins-debian1) <jenkins@jenkins-debian1.internal.softwareheritage.org>  Fri, 11 Jan 2019 10:56:46 +0000

swh-journal (0.0.4-1~swh1) unstable-swh; urgency=medium

  * Release swh.journal version 0.0.4
  * Update packaging runes

 -- Nicolas Dandrimont <nicolas@dandrimont.eu>  Thu, 12 Oct 2017 19:01:53 +0200

swh-journal (0.0.3-1~swh1) unstable-swh; urgency=medium

  * Release swh.journal v0.0.3
  * Prepare building for stretch

 -- Nicolas Dandrimont <nicolas@dandrimont.eu>  Fri, 30 Jun 2017 17:29:15 +0200

swh-journal (0.0.2-1~swh1) unstable-swh; urgency=medium

  * v0.0.2
  * Adapt swh.journal.publisher
  * Adapt swh.journal.client
  * Add swh.journal.checker basic implementation (reads and sends all
  * objects to publisher's subscribed queues).

 -- Antoine R. Dumont (@ardumont) <antoine.romain.dumont@gmail.com>  Fri, 24 Mar 2017 12:54:16 +0100

swh-journal (0.0.1-1~swh1) unstable-swh; urgency=medium

  * Initial release
  * v0.0.1
  * Add a journal publisher
  * Add a base class interface for journal clients

 -- Antoine R. Dumont (@ardumont) <antoine.romain.dumont@gmail.com>  Tue, 21 Mar 2017 14:38:13 +0100<|MERGE_RESOLUTION|>--- conflicted
+++ resolved
@@ -1,10 +1,3 @@
-<<<<<<< HEAD
-swh-journal (1.3.2-1~swh1~bpo10+1) buster-swh; urgency=medium
-
-  * Rebuild for buster-swh
-
- -- Software Heritage autobuilder (on jenkins-debian1) <jenkins@jenkins-debian1.internal.softwareheritage.org>  Thu, 04 May 2023 09:48:00 +0000
-=======
 swh-journal (1.3.3-1~swh1) unstable-swh; urgency=medium
 
   * New upstream release 1.3.3     - (tagged by Nicolas Dandrimont
@@ -13,7 +6,6 @@
     confluent-kafka 2.1.0
 
  -- Software Heritage autobuilder (on jenkins-debian1) <jenkins@jenkins-debian1.internal.softwareheritage.org>  Fri, 05 May 2023 11:44:13 +0000
->>>>>>> f45b1c95
 
 swh-journal (1.3.2-1~swh1) unstable-swh; urgency=medium
 
